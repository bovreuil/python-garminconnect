# Python: Garmin Connect

Python 3 API wrapper for Garmin Connect to get your statistics.

## About

This package allows you to request your activity and health data you gather on Garmin Connect.
See https://connect.garmin.com/


## Installation

```bash
pip install garminconnect
```

## Usage

```python
from datetime import date

from garminconnect import (
    Garmin,
    GarminConnectConnectionError,
    GarminConnectTooManyRequestsError,
    GarminConnectAuthenticationError,
)

today = date.today()
client = None


client = Garmin(YOUR_EMAIL, YOUR_PASSWORD)

"""Login to portal using specified credentials"""
<<<<<<< HEAD
try:
    client = Garmin(YOUR_EMAIL, YOUR_PASSWORD)
except (
    GarminConnectConnectionError,
    GarminConnectAuthenticationError,
    GarminConnectTooManyRequestsError,
) as err:
    print("Error occured during Garmin Connect Client setup: %s", err)
    return
except Exception:  # pylint: disable=broad-except
    print("Unknown error occured during Garmin Connect Client setup")
    return

#"""Get Full name"""
print(client.get_full_name())

#"""Get Unit system"""
print(client.get_unit_system())

#"""Fetch your activities data"""
print(client.get_stats(today.isoformat()))

#"""Fetch your logged heart rates"""
print(client.get_heart_rates(today.isoformat()))

#"""Fetch your body compostion rates"""
print(client.get_body_composition(today.isoformat()))
=======
    try:
        client.login()
    except (
        GarminConnectConnectionError,
        GarminConnectAuthenticationError,
        GarminConnectTooManyRequestsError,
    ) as err:
        print("Error occured during Garmin Connect Client setup: %s", err)
        return
    except Exception:  # pylint: disable=broad-except
        print("Unknown error occured during Garmin Connect Client setup")
        return

"""Get Full name"""
print(client.get_full_name()

"""Get Unit system"""
print(client.get_unit_system()

"""Fetch your activities data"""
print(client.get_stats(today.isoformat())

"""Fetch your logged heart rates"""
print(client.get_heart_rates(today.isoformat())
>>>>>>> 262e1e24
```<|MERGE_RESOLUTION|>--- conflicted
+++ resolved
@@ -27,64 +27,47 @@
 )
 
 today = date.today()
-client = None
-
-
 client = Garmin(YOUR_EMAIL, YOUR_PASSWORD)
 
-"""Login to portal using specified credentials"""
-<<<<<<< HEAD
+"""
+Login to portal using specified credentials
+"""
 try:
     client = Garmin(YOUR_EMAIL, YOUR_PASSWORD)
 except (
     GarminConnectConnectionError,
     GarminConnectAuthenticationError,
     GarminConnectTooManyRequestsError,
-) as err:
+)
+as err:
     print("Error occured during Garmin Connect Client setup: %s", err)
     return
 except Exception:  # pylint: disable=broad-except
     print("Unknown error occured during Garmin Connect Client setup")
     return
 
-#"""Get Full name"""
+"""
+Get full name
+"""
 print(client.get_full_name())
 
-#"""Get Unit system"""
+"""
+Get unit system
+"""
 print(client.get_unit_system())
 
-#"""Fetch your activities data"""
+"""
+Fetch activities data
+"""
 print(client.get_stats(today.isoformat()))
 
-#"""Fetch your logged heart rates"""
+"""
+Fetch logged heart rates
+"""
 print(client.get_heart_rates(today.isoformat()))
 
-#"""Fetch your body compostion rates"""
+"""
+Fetch body composition rates
+"""
 print(client.get_body_composition(today.isoformat()))
-=======
-    try:
-        client.login()
-    except (
-        GarminConnectConnectionError,
-        GarminConnectAuthenticationError,
-        GarminConnectTooManyRequestsError,
-    ) as err:
-        print("Error occured during Garmin Connect Client setup: %s", err)
-        return
-    except Exception:  # pylint: disable=broad-except
-        print("Unknown error occured during Garmin Connect Client setup")
-        return
-
-"""Get Full name"""
-print(client.get_full_name()
-
-"""Get Unit system"""
-print(client.get_unit_system()
-
-"""Fetch your activities data"""
-print(client.get_stats(today.isoformat())
-
-"""Fetch your logged heart rates"""
-print(client.get_heart_rates(today.isoformat())
->>>>>>> 262e1e24
 ```